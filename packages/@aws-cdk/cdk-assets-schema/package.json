{
  "name": "@aws-cdk/cdk-assets-schema",
  "version": "0.0.0",
  "description": "Schema definition for the Asset Manifest",
  "main": "lib/index.js",
  "types": "lib/index.d.ts",
  "jsii": {
    "outdir": "dist",
    "targets": {
      "java": {
        "package": "software.amazon.awscdk.cdkassets.schema",
        "maven": {
          "groupId": "software.amazon.awscdk",
          "artifactId": "cdk-assets-schema"
        }
      },
      "dotnet": {
        "namespace": "Amazon.CDK.CdkAssets.Schema",
        "packageId": "Amazon.CDK.CdkAssets.Schema",
        "signAssembly": true,
        "assemblyOriginatorKeyFile": "../../key.snk",
        "iconUrl": "https://raw.githubusercontent.com/aws/aws-cdk/master/logo/default-256-dark.png"
      },
      "python": {
        "distName": "aws-cdk.cdk-assets-schema",
        "module": "aws_cdk.cdk_assets_schema"
      }
    }
  },
  "scripts": {
    "build": "cdk-build",
    "watch": "cdk-watch",
    "lint": "cdk-lint",
    "test": "cdk-test",
    "pkglint": "pkglint -f",
    "package": "cdk-package",
    "awslint": "cdk-awslint",
    "build+test+package": "npm run build+test && npm run package",
    "build+test": "npm run build && npm test",
    "compat": "cdk-compat"
  },
  "author": {
    "name": "Amazon Web Services",
    "url": "https://aws.amazon.com",
    "organization": true
  },
  "license": "Apache-2.0",
  "devDependencies": {
<<<<<<< HEAD
    "@types/semver": "^7.2.0",
    "@types/jest": "^26.0.3",
=======
    "@types/jest": "^26.0.4",
>>>>>>> 3cad6a36
    "cdk-build-tools": "0.0.0",
    "jest": "^25.5.4",
    "pkglint": "0.0.0"
  },
  "repository": {
    "url": "https://github.com/aws/aws-cdk.git",
    "type": "git",
    "directory": "packages/@aws-cdk/cdk-assets-schema"
  },
  "keywords": [
    "aws",
    "cdk"
  ],
  "homepage": "https://github.com/aws/aws-cdk",
  "engines": {
    "node": ">= 10.13.0 <13 || >=13.7.0"
  },
  "stability": "deprecated",
  "awscdkio": {
    "announce": false
  },
  "deprecated": "merged into @aws-cdk/cloud-assembly-schema",
  "maturity": "deprecated",
  "cdk-build": {
    "jest": true
  }
}<|MERGE_RESOLUTION|>--- conflicted
+++ resolved
@@ -46,12 +46,8 @@
   },
   "license": "Apache-2.0",
   "devDependencies": {
-<<<<<<< HEAD
     "@types/semver": "^7.2.0",
-    "@types/jest": "^26.0.3",
-=======
     "@types/jest": "^26.0.4",
->>>>>>> 3cad6a36
     "cdk-build-tools": "0.0.0",
     "jest": "^25.5.4",
     "pkglint": "0.0.0"
