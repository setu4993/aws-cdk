<<<<<<< HEAD
import { App, CfnOutput, Stack, StackProps } from '@aws-cdk/core';
import { Construct } from 'constructs';
=======
/// !cdk-integ pragma:ignore-assets
>>>>>>> 31d6e659
import * as path from 'path';
import { App, CfnOutput, Construct, Stack, StackProps } from '@aws-cdk/core';
import * as lambda from '../lib';

/**
 * Stack verification steps:
 * * aws cloudformation describe-stacks --stack-name cdk-integ-lambda-bundling --query Stacks[0].Outputs[0].OutputValue
 * * aws lambda invoke --function-name <output from above> response.json
 * * cat response.json
 * The last command should show '200'
 */
class TestStack extends Stack {
  constructor(scope: Construct, id: string, props?: StackProps) {
    super(scope, id, props);

    const assetPath = path.join(__dirname, 'python-lambda-handler');
    const fn = new lambda.Function(this, 'Function', {
      code: lambda.Code.fromAsset(assetPath, {
        bundling: {
          image: lambda.Runtime.PYTHON_3_6.bundlingDockerImage,
          command: [
            'bash', '-c', [
              'rsync -r . /asset-output',
              'cd /asset-output',
              'pip install -r requirements.txt -t .',
            ].join(' && '),
          ],
        },
      }),
      runtime: lambda.Runtime.PYTHON_3_6,
      handler: 'index.handler',
    });

    new CfnOutput(this, 'FunctionArn', {
      value: fn.functionArn,
    });
  }
}

const app = new App();
new TestStack(app, 'cdk-integ-lambda-bundling');
app.synth();<|MERGE_RESOLUTION|>--- conflicted
+++ resolved
@@ -1,11 +1,7 @@
-<<<<<<< HEAD
+/// !cdk-integ pragma:ignore-assets
+import * as path from 'path';
 import { App, CfnOutput, Stack, StackProps } from '@aws-cdk/core';
 import { Construct } from 'constructs';
-=======
-/// !cdk-integ pragma:ignore-assets
->>>>>>> 31d6e659
-import * as path from 'path';
-import { App, CfnOutput, Construct, Stack, StackProps } from '@aws-cdk/core';
 import * as lambda from '../lib';
 
 /**
