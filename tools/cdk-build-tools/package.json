--- conflicted
+++ resolved
@@ -49,14 +49,9 @@
     "eslint-plugin-import": "^2.22.0",
     "fs-extra": "^9.0.1",
     "jest": "^25.5.4",
-<<<<<<< HEAD
-    "jsii": "^1.8.0",
-    "jsii-reflect": "^1.8.0",
-    "jsii-pacmak": "^1.8.0",
-=======
     "jsii": "^1.9.0",
+    "jsii-reflect": "^1.9.0",
     "jsii-pacmak": "^1.9.0",
->>>>>>> 3cad6a36
     "nodeunit": "^0.11.3",
     "nyc": "^15.1.0",
     "ts-jest": "^26.1.3",
